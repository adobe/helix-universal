--- conflicted
+++ resolved
@@ -36,13 +36,8 @@
     "@google-cloud/storage": "6.5.2",
     "@semantic-release/changelog": "6.0.1",
     "@semantic-release/git": "10.0.1",
-<<<<<<< HEAD
-    "aws-sdk": "2.1222.0",
-    "eslint": "8.23.1",
-=======
     "aws-sdk": "2.1223.0",
     "eslint": "8.24.0",
->>>>>>> 2e37f402
     "eslint-plugin-header": "3.1.1",
     "eslint-plugin-import": "2.26.0",
     "fs-extra": "10.1.0",
