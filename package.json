{
  "name": "@adobe/helix-universal",
  "version": "1.5.1",
  "description": "Helix Universal",
  "main": "src/index.js",
  "types": "src/index.d.ts",
  "scripts": {
    "test": " nyc --reporter=text --reporter=lcov --check-coverage --branches 100 --statements 100 --lines 100 mocha",
    "test-ci": "nyc --reporter=text --reporter=lcov --check-coverage --branches 100 --statements 100 --lines 100 mocha --reporter xunit --reporter-options output=./junit/test-results.xml && codecov",
    "lint": "./node_modules/.bin/eslint .",
    "semantic-release": "semantic-release",
    "docs": "npx jsdoc2md -c .jsdoc.json --files 'src/*.js'  > docs/API.md",
    "commit": "git-cz"
  },
  "repository": {
    "type": "git",
    "url": "https://github.com/adobe/helix-universal"
  },
  "author": "",
  "license": "Apache-2.0",
  "bugs": {
    "url": "https://github.com/adobe/helix-universal/issues"
  },
  "homepage": "https://github.com/adobe/helix-universal#readme",
  "dependencies": {
    "@adobe/helix-epsagon": "1.6.4",
    "@adobe/helix-fetch": "2.2.1"
  },
  "devDependencies": {
    "@adobe/eslint-config-helix": "1.1.5",
    "@google-cloud/storage": "5.8.5",
    "@semantic-release/changelog": "5.0.1",
    "@semantic-release/git": "9.0.0",
    "@semantic-release/npm": "7.1.3",
<<<<<<< HEAD
    "ajv": "8.4.0",
    "aws-sdk": "2.910.0",
=======
    "ajv": "8.5.0",
>>>>>>> 5886c320
    "codecov": "3.8.2",
    "commitizen": "4.2.4",
    "cz-conventional-changelog": "3.3.0",
    "eslint": "7.27.0",
    "eslint-plugin-header": "3.1.1",
    "eslint-plugin-import": "2.23.3",
    "fs-extra": "10.0.0",
    "jsdoc-to-markdown": "7.0.1",
    "junit-report-builder": "3.0.0",
    "lint-staged": "11.0.0",
    "mocha": "8.4.0",
    "nyc": "15.1.0",
    "proxyquire": "2.1.3",
    "semantic-release": "17.4.3",
    "sinon": "10.0.0"
  },
  "lint-staged": {
    "*.js": "eslint"
  },
  "config": {
    "commitizen": {
      "path": "node_modules/cz-conventional-changelog"
    },
    "ghooks": {
      "pre-commit": "npx lint-staged"
    }
  }
}<|MERGE_RESOLUTION|>--- conflicted
+++ resolved
@@ -32,12 +32,8 @@
     "@semantic-release/changelog": "5.0.1",
     "@semantic-release/git": "9.0.0",
     "@semantic-release/npm": "7.1.3",
-<<<<<<< HEAD
-    "ajv": "8.4.0",
+    "ajv": "8.5.0",
     "aws-sdk": "2.910.0",
-=======
-    "ajv": "8.5.0",
->>>>>>> 5886c320
     "codecov": "3.8.2",
     "commitizen": "4.2.4",
     "cz-conventional-changelog": "3.3.0",
